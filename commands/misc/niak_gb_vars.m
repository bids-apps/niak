% This is a script to define important NIAK variables. Whenever needed, 
% NIAK commands will call this script to initialize the variables. If NIAK 
% does not behave the way you want, this might be the place to fix that.
%
% IF a variable called FLAG_GB_NIAK_FAST_GB is found in memory and is true,
% only a very limited number of global variables will be initialized.
% _________________________________________________________________________
% COMMENT:
%
% Copyright (c) Pierre Bellec, Montreal Neurological Institute, 2008-2010.
% Dpartement d'informatique et de recherche oprationnelle
% Centre de recherche de l'institut de Griatrie de Montral
% Universit de Montral, 2010-2015
% Maintainer : pierre.bellec@criugm.qc.ca
% See licensing information in the code.
% Keywords : NIAK

% Permission is hereby granted, free of charge, to any person obtaining a copy
% of this software and associated documentation files (the "Software"), to deal
% in the Software without restriction, including without limitation the rights
% to use, copy, modify, merge, publish, distribute, sublicense, and/or sell
% copies of the Software, and to permit persons to whom the Software is
% furnished to do so, subject to the following conditions:
%
% The above copyright notice and this permission notice shall be included in
% all copies or substantial portions of the Software.
%
% THE SOFTWARE IS PROVIDED "AS IS", WITHOUT WARRANTY OF ANY KIND, EXPRESS OR
% IMPLIED, INCLUDING BUT NOT LIMITED TO THE WARRANTIES OF MERCHANTABILITY,
% FITNESS FOR A PARTICULAR PURPOSE AND NONINFRINGEMENT. IN NO EVENT SHALL THE
% AUTHORS OR COPYRIGHT HOLDERS BE LIABLE FOR ANY CLAIM, DAMAGES OR OTHER
% LIABILITY, WHETHER IN AN ACTION OF CONTRACT, TORT OR OTHERWISE, ARISING FROM,
% OUT OF OR IN CONNECTION WITH THE SOFTWARE OR THE USE OR OTHER DEALINGS IN
% THE SOFTWARE.


%% Use the local configuration file if any
if ~exist('gb_niak_gb_vars','var')
    gb_niak_gb_vars = true;
    if exist('niak_gb_vars_local.m','file')
        niak_gb_vars_local
    end
else
    return
end

%%%%%%%%%%%%%%%%%%%%%%%%%%%%%%%%%%%%%%%%%%%%%%%%%%%%%%%%%%%%%%%%%%%%%
%% The following variables are needed for very fast initialization %%
%%%%%%%%%%%%%%%%%%%%%%%%%%%%%%%%%%%%%%%%%%%%%%%%%%%%%%%%%%%%%%%%%%%%%
global GB_NIAK = struct()

if isfield(GB_NIAK, 'loaded')
    return    
else
    GB_NIAK.loaded = true ;
end

%% What is the operating system ?
comp = computer;
tag_unix = {'SOL2','GLNX','unix','linux'};
tag_windaub = {'PCWIN','windows'};


% All niak var that has an equivalent in psom should be assigned in
% this if block
if exist('psom_gb_vars.m','file')
    psom_gb_vars;
    GB_NIAK.tmp = gb_psom_tmp;
    GB_NIAK.language = gb_psom_language;
    GB_NIAK.language_version = gb_psom_language_version;
    GB_NIAK.OS = gb_psom_OS;
    GB_NIAK.user = gb_psom_user;
else 
    % tmpfile
    GB_NIAK.tmp = [tempdir filesep];

    % Is the environment Octave or Matlab ?
    if exist('OCTAVE_VERSION','builtin')    
        GB_NIAK.language = 'octave'; %% this is octave !
    else
        GB_NIAK.language = 'matlab'; %% this is not octave, so it must be matlab
    end

    % Get langage version
    if strcmp(GB_NIAK.language,'octave');
        GB_NIAK.language_version = OCTAVE_VERSION;
    else
        GB_NIAK.language_version = version;
    end 


    if max(niak_find_str_cell(comp,tag_unix))>0
        GB_NIAK.OS = 'unix';
    elseif max(niak_find_str_cell(comp,tag_windaub))>0
        GB_NIAK.OS = 'windows';
    elseif ~isempty(findstr('linux',comp))
        GB_NIAK.OS = 'unix';
    else
        GB_NIAK.OS = 'unkown';
    end

    %% getting user name.
    switch (GB_NIAK.OS)
    case 'unix'
        GB_NIAK.user = getenv('USER');
    case 'windows'
        GB_NIAK.user = getenv('USERNAME');
    otherwise
        GB_NIAK.user = 'unknown';
    end
end

% The command to zip files
GB_NIAK.zip = 'gzip -f';

% The command to unzip files
GB_NIAK.unzip = 'gunzip -f';

% The extension of zipped files
GB_NIAK.zip_ext = '.gz';

%%%%%%%%%%%%%%%%%%%%%%%%%%%%%%%%%%%%%%%%%%%%%%%%%%%%%%%%%%%%%%%%%%%%%%%%%%%%%%%%%%%%%%%%%%%%%%%%%%%%%
%% The following variables describe the folders and external tools NIAK is using for various tasks %%
%%%%%%%%%%%%%%%%%%%%%%%%%%%%%%%%%%%%%%%%%%%%%%%%%%%%%%%%%%%%%%%%%%%%%%%%%%%%%%%%%%%%%%%%%%%%%%%%%%%%%

% The folder of the CIVET pipeline
GB_NIAK.path_civet = '/data/aces/aces1/quarantines/Linux-i686/Feb-14-2008/CIVET-1.1.9' ;

% program to display ps files
GB_NIAK.viewerps = 'evince';

% program to display jpg files
GB_NIAK.viewerjpg = 'eog';

% program to display svg files
GB_NIAK.viewersvg ='eog';

% The command to convert ps or eps documents into the pdf file format
GB_NIAK.ps2pdf = 'ps2pdf';

%%%%%%%%%%%%%%%%%%%%%%%%%%%%%%%%%%%%%%%%%%%%%%%%%%%
%% The following variables should not be changed %%
%%%%%%%%%%%%%%%%%%%%%%%%%%%%%%%%%%%%%%%%%%%%%%%%%%%

%% NIAK version
<<<<<<< HEAD
GB_NIAK.version = 'v1.0.0';
=======
GB_NIAK.version = 'v1.0.1';
>>>>>>> e8a12d3b

%% Target for tests
GB_NIAK.target_test = 'ah';

%% In which path is NIAK ?
str_read_vol = which('niak_read_vol');
if isempty(str_read_vol)
    error('NIAK is not in the path ! (could not find NIAK_READ_VOL)')
end
tmp_folder = niak_string2words(str_read_vol,{filesep});
GB_NIAK.path_niak = filesep;
for num_f = 1:(length(tmp_folder)-3)
    GB_NIAK.path_niak = [GB_NIAK.path_niak tmp_folder{num_f} filesep];
end

%% In which path are the templates ?
GB_NIAK.path_template = cat(2,GB_NIAK.path_niak,'template',filesep);

%% In which path is the NIAK demo ?
if ~exist('GB_NIAK.path_demo','var')
    GB_NIAK.path_demo = cat(2,GB_NIAK.path_niak,'data_demo',filesep);
end

%% In which format is the niak demo ?
GB_NIAK.format_demo = 'minc2';
if exist(cat(2,GB_NIAK.path_demo,'anat_subject1.mnc'),'file')
    GB_NIAK.format_demo = 'minc2';
elseif exist(cat(2,GB_NIAK.path_demo,'anat_subject1.mnc.gz'),'file')
    GB_NIAK.format_demo = 'minc1';
elseif exist(cat(2,GB_NIAK.path_demo,'anat_subject1.nii'),'file')
    GB_NIAK.format_demo = 'nii';
elseif exist(cat(2,GB_NIAK.path_demo,'anat_subject1.img'),'file')
    GB_NIAK.format_demo = 'analyze';
end

%% Use the local configuration file if any
if exist('niak_gb_vars_local.m','file')
    niak_gb_vars_local
end<|MERGE_RESOLUTION|>--- conflicted
+++ resolved
@@ -143,11 +143,7 @@
 %%%%%%%%%%%%%%%%%%%%%%%%%%%%%%%%%%%%%%%%%%%%%%%%%%%
 
 %% NIAK version
-<<<<<<< HEAD
-GB_NIAK.version = 'v1.0.0';
-=======
 GB_NIAK.version = 'v1.0.1';
->>>>>>> e8a12d3b
 
 %% Target for tests
 GB_NIAK.target_test = 'ah';
