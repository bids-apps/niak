% This is a script to define important NIAK variables. Whenever needed, 
% NIAK commands will call this script to initialize the variables. If NIAK 
% does not behave the way you want, this might be the place to fix that.
%
% IF a variable called FLAG_GB_NIAK_FAST_GB is found in memory and is true,
% only a very limited number of global variables will be initialized.
% _________________________________________________________________________
% COMMENT:
%
% Copyright (c) Pierre Bellec, Montreal Neurological Institute, 2008-2010.
% Dpartement d'informatique et de recherche oprationnelle
% Centre de recherche de l'institut de Griatrie de Montral
% Universit de Montral, 2010-2015
% Maintainer : pierre.bellec@criugm.qc.ca
% See licensing information in the code.
% Keywords : NIAK

% Permission is hereby granted, free of charge, to any person obtaining a copy
% of this software and associated documentation files (the "Software"), to deal
% in the Software without restriction, including without limitation the rights
% to use, copy, modify, merge, publish, distribute, sublicense, and/or sell
% copies of the Software, and to permit persons to whom the Software is
% furnished to do so, subject to the following conditions:
%
% The above copyright notice and this permission notice shall be included in
% all copies or substantial portions of the Software.
%
% THE SOFTWARE IS PROVIDED "AS IS", WITHOUT WARRANTY OF ANY KIND, EXPRESS OR
% IMPLIED, INCLUDING BUT NOT LIMITED TO THE WARRANTIES OF MERCHANTABILITY,
% FITNESS FOR A PARTICULAR PURPOSE AND NONINFRINGEMENT. IN NO EVENT SHALL THE
% AUTHORS OR COPYRIGHT HOLDERS BE LIABLE FOR ANY CLAIM, DAMAGES OR OTHER
% LIABILITY, WHETHER IN AN ACTION OF CONTRACT, TORT OR OTHERWISE, ARISING FROM,
% OUT OF OR IN CONNECTION WITH THE SOFTWARE OR THE USE OR OTHER DEALINGS IN
% THE SOFTWARE.


%%%%%%%%%%%%%%%%%%%%%%%%%%%%%%%%%%%%%%%%%%%%%%%%%%%%%%%%%%%%%%%%%%%%%
%% The following variables are needed for very fast initialization %%
%%%%%%%%%%%%%%%%%%%%%%%%%%%%%%%%%%%%%%%%%%%%%%%%%%%%%%%%%%%%%%%%%%%%%
global GB_NIAK = struct()

if isfield(GB_NIAK, 'loaded')
    return    
else
    GB_NIAK.loaded = true ;
end

%% What is the operating system ?
comp = computer;
tag_unix = {'SOL2','GLNX','unix','linux'};
tag_windaub = {'PCWIN','windows'};


% All niak var that has an equivalent in psom should be assigned in
% this if block
if exist('psom_gb_vars.m','file')
    psom_gb_vars;
    GB_NIAK.tmp = gb_psom_tmp;
    GB_NIAK.language = gb_psom_language;
    GB_NIAK.language_version = gb_psom_language_version;
    GB_NIAK.OS = gb_psom_OS;
    GB_NIAK.user = gb_psom_user;
else 
    % tmpfile
    GB_NIAK.tmp = [tempdir filesep];

    % Is the environment Octave or Matlab ?
    if exist('OCTAVE_VERSION','builtin')    
        GB_NIAK.language = 'octave'; %% this is octave !
    else
        GB_NIAK.language = 'matlab'; %% this is not octave, so it must be matlab
    end

    % Get langage version
    if strcmp(GB_NIAK.language,'octave');
        GB_NIAK.language_version = OCTAVE_VERSION;
    else
        GB_NIAK.language_version = version;
    end 


    if max(niak_find_str_cell(comp,tag_unix))>0
        GB_NIAK.OS = 'unix';
    elseif max(niak_find_str_cell(comp,tag_windaub))>0
        GB_NIAK.OS = 'windows';
    elseif ~isempty(findstr('linux',comp))
        GB_NIAK.OS = 'unix';
    else
        GB_NIAK.OS = 'unkown';
    end

    %% getting user name.
    switch (GB_NIAK.OS)
    case 'unix'
        GB_NIAK.user = getenv('USER');
    case 'windows'
        GB_NIAK.user = getenv('USERNAME');
    otherwise
        GB_NIAK.user = 'unknown';
    end
end

% The command to zip files
GB_NIAK.zip = 'gzip -f';

% The command to unzip files
GB_NIAK.unzip = 'gunzip -f';

% The extension of zipped files
GB_NIAK.zip_ext = '.gz';

%%%%%%%%%%%%%%%%%%%%%%%%%%%%%%%%%%%%%%%%%%%%%%%%%%%%%%%%%%%%%%%%%%%%%%%%%%%%%%%%%%%%%%%%%%%%%%%%%%%%%
%% The following variables describe the folders and external tools NIAK is using for various tasks %%
%%%%%%%%%%%%%%%%%%%%%%%%%%%%%%%%%%%%%%%%%%%%%%%%%%%%%%%%%%%%%%%%%%%%%%%%%%%%%%%%%%%%%%%%%%%%%%%%%%%%%

% The folder of the CIVET pipeline
GB_NIAK.path_civet = '/data/aces/aces1/quarantines/Linux-i686/Feb-14-2008/CIVET-1.1.9' ;

% program to display ps files
GB_NIAK.viewerps = 'evince';

% program to display jpg files
GB_NIAK.viewerjpg = 'eog';

% program to display svg files
GB_NIAK.viewersvg ='eog';

% The command to convert ps or eps documents into the pdf file format
GB_NIAK.ps2pdf = 'ps2pdf';

%%%%%%%%%%%%%%%%%%%%%%%%%%%%%%%%%%%%%%%%%%%%%%%%%%%
%% The following variables should not be changed %%
%%%%%%%%%%%%%%%%%%%%%%%%%%%%%%%%%%%%%%%%%%%%%%%%%%%

%% NIAK version
<<<<<<< HEAD
GB_NIAK.version = 'v1.0.1';
=======
GB_NIAK.version = 'dev';
>>>>>>> 27478084

%% Target for tests
GB_NIAK.target_test = 'ai';

%% In which path is NIAK ?
str_read_vol = which('niak_read_vol');
if isempty(str_read_vol)
    error('NIAK is not in the path ! (could not find NIAK_READ_VOL)')
end
tmp_folder = niak_string2words(str_read_vol,{filesep});
GB_NIAK.path_niak = filesep;
for num_f = 1:(length(tmp_folder)-3)
    GB_NIAK.path_niak = [GB_NIAK.path_niak tmp_folder{num_f} filesep];
end

%% In which path are the templates ?
GB_NIAK.path_template = cat(2,GB_NIAK.path_niak,'template',filesep);

%% In which path is the NIAK demo ?
if ~exist('GB_NIAK.path_demo','var')
    GB_NIAK.path_demo = cat(2,GB_NIAK.path_niak,'data_demo',filesep);
end

%% In which format is the niak demo ?
GB_NIAK.format_demo = 'minc2';
if exist(cat(2,GB_NIAK.path_demo,'anat_subject1.mnc'),'file')
    GB_NIAK.format_demo = 'minc2';
elseif exist(cat(2,GB_NIAK.path_demo,'anat_subject1.mnc.gz'),'file')
    GB_NIAK.format_demo = 'minc1';
elseif exist(cat(2,GB_NIAK.path_demo,'anat_subject1.nii'),'file')
    GB_NIAK.format_demo = 'nii';
elseif exist(cat(2,GB_NIAK.path_demo,'anat_subject1.img'),'file')
    GB_NIAK.format_demo = 'analyze';
end

%% Use the local configuration file if any
if exist('niak_gb_vars_local.m','file')
    niak_gb_vars_local
end<|MERGE_RESOLUTION|>--- conflicted
+++ resolved
@@ -133,11 +133,7 @@
 %%%%%%%%%%%%%%%%%%%%%%%%%%%%%%%%%%%%%%%%%%%%%%%%%%%
 
 %% NIAK version
-<<<<<<< HEAD
-GB_NIAK.version = 'v1.0.1';
-=======
 GB_NIAK.version = 'dev';
->>>>>>> 27478084
 
 %% Target for tests
 GB_NIAK.target_test = 'ai';
