--- conflicted
+++ resolved
@@ -143,14 +143,10 @@
 %%%%%%%%%%%%%%%%%%%%%%%%%%%%%%%%%%%%%%%%%%%%%%%%%%%
 
 %% NIAK version
-<<<<<<< HEAD
 gb_niak_version = 'dev';
-=======
-gb_niak_version = '0.16.0';
->>>>>>> fe618c38
 
 %% Target for tests
-gb_niak_target_test = 'target_test_niak_mnc1-ab';
+gb_niak_target_test = 'ab';
 
 %% In which path is NIAK ?
 str_read_vol = which('niak_read_vol');
