function [status,msg,data] = niak_wget(data)
% Fetch a dataset using wget
%
% SYNTAX: [STATUS,MSG,DATA] = NIAK_WGET(DATA)
%
% DATA.TYPE (string, default '') If provided, this sets the default for datasets
%    'data_test_niak_mnc1': The small version of the demoniak dataset (minc 1 format).
%    'data_test_niak_nii': The small version of the demoniak dataset (nifti format).
%    'target_test_niak_mnc1': The results of all NIAK pipelines on the demoniak minc1 data.
%    'single_subject_cambridge_preprocessed_nii': preprocessed data for a single subject.
%    'cambridge_template_nii': The Cambridge BASC multiresolution parcels (nifti format).
%    'cambridge_template_mnc1': The Cambridge BASC multiresolution parcels (minc1 format).
%    'cobre_lightweight20_nii': The lightweight COBRE release, with 10 patients and 10 controls (nifti format).
% DATA.URL (string, see DATA.TYPE for default) the url to get the dataset.
% DATA.NAME (string, see DATA.TYPE for default) the name of the file to retrieve.
% DATA.PATH (string, [pwd filesep DATA.NAME], without the extension of the name) 
%     where to download the dataset.
%
% STATUS (integer) the status of the grabbing process. 0: OK, positive values: problem
% MSG (string) feedback from the grabbing process
%
% NOTE 1: If the folder DATA.PATH exists, the grabber assumes the data is present and 
%   does not do anything. 
% NOTE 2: Files are expected to come as .zip.
% NOTE 3: if DATA is a string, it is treated as if a single field DATA.TYPE was 
%   provided, and everything else gets assigned default values.
% NOTE 4: See licensing information in the code.

% Copyright (c) Pierre Bellec, Centre de recherche de l'institut de 
% Griatrie de Montral, Dpartement d'informatique et de recherche 
% oprationnelle, Universit de Montral, 2012-2013.
% Maintainer : pierre.bellec@criugm.qc.ca
% Keywords : test, NIAK, fMRI preprocessing, pipeline, DEMONIAK

% Permission is hereby granted, free of charge, to any person obtaining a copy
% of this software and associated documentation files (the "Software"), to deal
% in the Software without restriction, including without limitation the rights
% to use, copy, modify, merge, publish, distribute, sublicense, and/or sell
% copies of the Software, and to permit persons to whom the Software is
% furnished to do so, subject to the following conditions:
%
% The above copyright notice and this permission notice shall be included in
% all copies or substantial portions of the Software.
%
% THE SOFTWARE IS PROVIDED "AS IS", WITHOUT WARRANTY OF ANY KIND, EXPRESS OR
% IMPLIED, INCLUDING BUT NOT LIMITED TO THE WARRANTIES OF MERCHANTABILITY,
% FITNESS FOR A PARTICULAR PURPOSE AND NONINFRINGEMENT. IN NO EVENT SHALL THE
% AUTHORS OR COPYRIGHT HOLDERS BE LIABLE FOR ANY CLAIM, DAMAGES OR OTHER
% LIABILITY, WHETHER IN AN ACTION OF CONTRACT, TORT OR OTHERWISE, ARISING FROM,
% OUT OF OR IN CONNECTION WITH THE SOFTWARE OR THE USE OR OTHER DEALINGS IN
% THE SOFTWARE.
niak_gb_vars

% If the user provides a string, treats it as data.type
if ischar(data)
    data = struct('type',data);
end

% Set loose defaults
data = psom_struct_defaults( data , ...
    { 'path' , 'name' , 'url' , 'type' } , ...
    { ''     , ''     , ''    , ''     });
    
% Set actual defaults, based on data.type
switch data.type;
    case 'data_test_niak_mnc1'
        data.name = 'data_test_niak_mnc1.zip';
        data.url  = ['http://www.nitrc.org/frs/download.php/7241/' data.name];
    case 'data_test_niak_nii'
        data.name = 'data_test_niak_nii.zip';
        data.url  = ['http://www.nitrc.org/frs/download.php/9120/' data.name];
    case 'target_test_niak_mnc1'  
<<<<<<< HEAD
        url_dir = ['target_test_niak_mnc1-' gb_niak_target_test];
        data.name = [ 'target_test_niak_mnc1-' gb_niak_target_test '.zip'];
=======
        url_dir = ['target_test_niak_mnc1-' GB_NIAK.target_test]
        data.name = [ 'target_test_niak_mnc1-' GB_NIAK.target_test '.zip']
>>>>>>> 61950acf
        data.url  = ['https://github.com/simexp/niak/releases/download/' url_dir '/' data.name];
    case 'single_subject_cambridge_preprocessed_nii'
        data.name = 'single_subject_cambridge_preprocessed_nii.zip';
        data.url = 'http://www.nitrc.org/frs/download.php/6784/single_subject_cambridge_preprocessed_nii.zip';
    case 'cambridge_template_mnc1'
        data.name = 'template_cambridge_basc_multiscale_mnc_sym.zip';
        data.url = 'http://files.figshare.com/1861821/template_cambridge_basc_multiscale_mnc_sym.zip';
    case 'cambridge_template_nii'
        data.name = 'template_cambridge_basc_multiscale_nii_sym.zip';
        data.url = 'http://files.figshare.com/1861819/template_cambridge_basc_multiscale_nii_sym.zip';
    case 'cobre_lightweight20_nii'
        data.name = 'cobre_lightweight20.zip';
        data.url = 'https://www.nitrc.org/frs/download.php/9401/cobre_lightweight20.zip';
    case ''
        if isempty(data.name)||isempty(data.url)
            error('Please specify DATA.TYPE or DATA.NAME/DATA.URL')
        end
    otherwise
        error('Type %s is not supported',data.type)
end
[path_name,base_name,ext_name] = fileparts(data.name);
if isempty(data.path)
    data.path = [pwd filesep base_name];
end

if ~psom_exist(data.path)
    % The folder is not present, download data
    psom_mkdir(data.path);
    [status,msg] = system(['wget ' data.url ' -P ' data.path]);
    if status
        warning('There was a problem downloading the test data: %s',msg)
    end    
    if strcmp(data.type, 'target_test_niak_mnc1')
        [status,msg] = system(['unzip ' data.path filesep data.name ' -d '  data.path]);
        system(['mv ' data.path filesep '*/* '  data.path ])
        system(['rm ' data.path filesep '*target*' ])
    else
        [status,msg] = system(['unzip ' data.path filesep data.name  ' -d '  data.path '/..']);
    end
    if status
        warning('There was a problem unzipping the dataset: %s',msg)
    end    
    psom_clean([data.path filesep data.name]) 
else
    % The folder already exists, don't do anything
    status = 0;
    msg = 'Folder already present. Nothing to do';
end<|MERGE_RESOLUTION|>--- conflicted
+++ resolved
@@ -13,21 +13,21 @@
 %    'cobre_lightweight20_nii': The lightweight COBRE release, with 10 patients and 10 controls (nifti format).
 % DATA.URL (string, see DATA.TYPE for default) the url to get the dataset.
 % DATA.NAME (string, see DATA.TYPE for default) the name of the file to retrieve.
-% DATA.PATH (string, [pwd filesep DATA.NAME], without the extension of the name) 
+% DATA.PATH (string, [pwd filesep DATA.NAME], without the extension of the name)
 %     where to download the dataset.
 %
 % STATUS (integer) the status of the grabbing process. 0: OK, positive values: problem
 % MSG (string) feedback from the grabbing process
 %
-% NOTE 1: If the folder DATA.PATH exists, the grabber assumes the data is present and 
-%   does not do anything. 
+% NOTE 1: If the folder DATA.PATH exists, the grabber assumes the data is present and
+%   does not do anything.
 % NOTE 2: Files are expected to come as .zip.
-% NOTE 3: if DATA is a string, it is treated as if a single field DATA.TYPE was 
+% NOTE 3: if DATA is a string, it is treated as if a single field DATA.TYPE was
 %   provided, and everything else gets assigned default values.
 % NOTE 4: See licensing information in the code.
 
-% Copyright (c) Pierre Bellec, Centre de recherche de l'institut de 
-% Griatrie de Montral, Dpartement d'informatique et de recherche 
+% Copyright (c) Pierre Bellec, Centre de recherche de l'institut de
+% Griatrie de Montral, Dpartement d'informatique et de recherche
 % oprationnelle, Universit de Montral, 2012-2013.
 % Maintainer : pierre.bellec@criugm.qc.ca
 % Keywords : test, NIAK, fMRI preprocessing, pipeline, DEMONIAK
@@ -60,7 +60,7 @@
 data = psom_struct_defaults( data , ...
     { 'path' , 'name' , 'url' , 'type' } , ...
     { ''     , ''     , ''    , ''     });
-    
+
 % Set actual defaults, based on data.type
 switch data.type;
     case 'data_test_niak_mnc1'
@@ -69,14 +69,9 @@
     case 'data_test_niak_nii'
         data.name = 'data_test_niak_nii.zip';
         data.url  = ['http://www.nitrc.org/frs/download.php/9120/' data.name];
-    case 'target_test_niak_mnc1'  
-<<<<<<< HEAD
-        url_dir = ['target_test_niak_mnc1-' gb_niak_target_test];
-        data.name = [ 'target_test_niak_mnc1-' gb_niak_target_test '.zip'];
-=======
+    case 'target_test_niak_mnc1'
         url_dir = ['target_test_niak_mnc1-' GB_NIAK.target_test]
         data.name = [ 'target_test_niak_mnc1-' GB_NIAK.target_test '.zip']
->>>>>>> 61950acf
         data.url  = ['https://github.com/simexp/niak/releases/download/' url_dir '/' data.name];
     case 'single_subject_cambridge_preprocessed_nii'
         data.name = 'single_subject_cambridge_preprocessed_nii.zip';
@@ -108,7 +103,7 @@
     [status,msg] = system(['wget ' data.url ' -P ' data.path]);
     if status
         warning('There was a problem downloading the test data: %s',msg)
-    end    
+    end
     if strcmp(data.type, 'target_test_niak_mnc1')
         [status,msg] = system(['unzip ' data.path filesep data.name ' -d '  data.path]);
         system(['mv ' data.path filesep '*/* '  data.path ])
@@ -118,8 +113,8 @@
     end
     if status
         warning('There was a problem unzipping the dataset: %s',msg)
-    end    
-    psom_clean([data.path filesep data.name]) 
+    end
+    psom_clean([data.path filesep data.name])
 else
     % The folder already exists, don't do anything
     status = 0;
