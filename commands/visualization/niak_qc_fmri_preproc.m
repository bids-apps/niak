function [] = niak_qc_fmri_preproc(opt)
% Quality control of the results of the fMRI preprocessing pipeline
%
% SYNTAX:
% [] = NIAK_QC_FMRI_PREPROC( OPT )
%
% _________________________________________________________________________
% INPUTS:
%
% OPT
%   (structure) with the following fields:
%
%   PATH_QC
%      (string, default current folder) the folder where the results of the 
%      fMRI preprocessing pipeline are located
%
%   LIST_SUBJECT
%      (string or cell of strings, default all subjects) the ID of the subject
%
%   TYPE_ORDER
%      (string, default 'xcorr_func') the metric that is used to order subjects
%      Available options:
%      'xcorr_func' : the spatial correlation between the individual average 
%         functional volume and the group average
%      'xcorr_anat' : the spatial correlation between the individual structural
%         volume and the group average
%      'alpha' : the alphabetical order
%
%   FLAG_RESTART
%      (boolean, default false) restart the QC of subjects which have already
%      a complete entry in the QC report. 
%
%   TEMPLATE_ASYM
%      (boolean, default false) select betewen symetric(false) or asymetric(true)
%      anatomical template (mni_icbm152_t1_tal_nlin)
%   TAG_FILE
%      (string, Default 'template_qc_tag.tag') sepcifie the MNI tags point file 
%       that list a word coordinate of tag brain regions
%
%   FLAG_LINEAR
%      (boolean, default false) option to grab the linear files when the 
%      preprocessing is executed with the option for target output at linear 
%      instead of non-linear.
%
% _________________________________________________________________________
% OUTPUTS:
%
% None
%           
% _________________________________________________________________________
% SEE ALSO:
% NIAK_PIPELINE_FMRI_PREPROCESS
%
% _________________________________________________________________________
% COMMENTS:
%
% This tool for quality control depends on the "register" visualization tool,
% which is part of the MINC tools. This will work only with images in the 
% MINC format. The following coregistration are presented for each subject:
%    * T1 scan in stereotaxic space vs the anatomical template
%    * T1 scan in stereotaxic space vs average functional scan in stereotaxic space
% Scans are co-registered with a non-linear transformation. 
%
% The function interactively asks for feedback in the command line. The results 
% are stored in a file "qc_report.csv" in PATH_QC. Unless OPT.FLAG_RESTART is 
% specified, subjects for which the QC has been completed will not be
% re-assessed.
%
% _________________________________________________________________________
% Copyright (c) Yassine Benhajali, Pierre Bellec
% Centre de recherche de l'institut de griatrie de Montral, 
% Department of Computer Science and Operations Research
% University of Montreal, Qbec, Canada, 2013-2014
% Maintainer : pierre.bellec@criugm.qc.ca
% See licensing information in the code.
% Keywords : medical imaging, fMRI preprocessing, quality control

% Permission is hereby granted, free of charge, to any person obtaining a copy
% of this software and associated documentation files (the "Software"), to deal
% in the Software without restriction, including without limitation the rights
% to use, copy, modify, merge, publish, distribute, sublicense, and/or sell
% copies of the Software, and to permit persons to whom the Software is
% furnished to do so, subject to the following conditions:
%
% The above copyright notice and this permission notice shall be included in
% all copies or substantial portions of the Software.
%
% THE SOFTWARE IS PROVIDED "AS IS", WITHOUT WARRANTY OF ANY KIND, EXPRESS OR
% IMPLIED, INCLUDING BUT NOT LIMITED TO THE WARRANTIES OF MERCHANTABILITY,
% FITNESS FOR A PARTICULAR PURPOSE AND NONINFRINGEMENT. IN NO EVENT SHALL THE
% AUTHORS OR COPYRIGHT HOLDERS BE LIABLE FOR ANY CLAIM, DAMAGES OR OTHER
% LIABILITY, WHETHER IN AN ACTION OF CONTRACT, TORT OR OTHERWISE, ARISING FROM,
% OUT OF OR IN CONNECTION WITH THE SOFTWARE OR THE USE OR OTHER DEALINGS IN
% THE SOFTWARE.

%% Set default options
list_fields   = { 'type_order' , 'path_qc' , 'list_subject' , 'flag_restart' , 'template_asym'  , 'tag_file', 'flag_linear'};
list_defaults = { 'xcorr_func' , pwd       , {}             , false          , false            , ''        , false};
if nargin == 0
    opt = struct();
end
opt = psom_struct_defaults(opt,list_fields,list_defaults);

%% Set default for the path for QC
path_qc = niak_full_path(opt.path_qc);

%% Grab the results of the fMRI preprocessing pipeline
<<<<<<< HEAD
files = niak_grab_all_preprocess(path_qc);
=======
[files,opt_graber] = niak_grab_qc_preprocess(path_qc);
>>>>>>> f1d9ee41

% set the tag file
niak_gb_vars
if isempty(opt.tag_file) && exist([ gb_niak_path_template 'qc_tag_template.tag' ] )
    opt.tag_file =  ( [ gb_niak_path_template 'qc_tag_template.tag' ] );
elseif ~exist( opt.tag_file)
    error('The tag files %s does not exist' , opt.tag_file)
else
    error('No tag file found')    
end

%% Set default for the list of subjects
list_subject = opt.list_subject;

if ischar(list_subject)
   list_subject = {list_subject};
end

if isempty(list_subject)
    list_subject = fieldnames(files.anat);
end

%% Look for an existing QC report
file_qc = [path_qc 'qc_report.csv'];
if psom_exist(file_qc)
    qc_report = niak_read_csv_cell(file_qc);  
    if size(qc_report,1) < size(list_subject,1)+1 
       % add new subjects to the current qc_report
       new_qc_report = sub_init_report(list_subject);
       for i = 2:size(new_qc_report,1)
           idx = find(ismember(qc_report(:,1),new_qc_report(i)));
           if ~isempty(idx)	
              new_qc_report(i,:) = qc_report(idx,:);
           end
       end
    qc_report = new_qc_report;
    end
else         
    qc_report = sub_init_report(list_subject);
end

<<<<<<< HEAD
%% Sort subjects by selected option
if opt.flag_linear==true                                                                                                                                                         
    [xcorr_func,lxf,lyf] = niak_read_csv(files.quality_control.group_coregistration.func.stereolin.csv);
else
    [xcorr_func,lxf,lyf] = niak_read_csv(files.quality_control.group_coregistration.func.csv);
end
xcorr_func = xcorr_func(:,2);
if opt.flag_linear==true
    [xcorr_anat,lxa,lya] = niak_read_csv(files.quality_control.group_coregistration.anat.stereolin.csv);
else
    [xcorr_anat,lxa,lya] = niak_read_csv(files.quality_control.group_coregistration.anat.stereonl.csv);
end
xcorr_anat = xcorr_anat(:,2);
switch opt.type_order
case 'xcorr_func'
    [mask_sub,ind_sub] = ismember(list_subject,lxf);
    if any(~mask_sub)
        ind = find(~mask_sub);        
        error('Some subjects (e.g. %s) could not be found in the xcorr_func file %s',list_subject{ind(1)},files.quality_control.group_coregistration.func.csv)
=======
%% Sort subjects by selected option or force alphabetical order if preprocessing incomplete
if ~(opt_graber.flag_incomplete == true)
    if opt.flag_linear==true                                                                                                                                                         
        [xcorr_func,lxf,lyf] = niak_read_csv(files.quality_control.group_coregistration.func.stereolin.csv);
    else
        [xcorr_func,lxf,lyf] = niak_read_csv(files.quality_control.group_coregistration.func.csv);
    end
    xcorr_func = xcorr_func(:,2);
    if opt.flag_linear==true
        [xcorr_anat,lxa,lya] = niak_read_csv(files.quality_control.group_coregistration.anat.stereolin.csv);
    else
        [xcorr_anat,lxa,lya] = niak_read_csv(files.quality_control.group_coregistration.anat.stereonl.csv);
>>>>>>> f1d9ee41
    end
    xcorr_anat = xcorr_anat(:,2);
    switch opt.type_order
    case 'xcorr_func'
        [mask_sub,ind_sub] = ismember(list_subject,lxf);
        if any(~mask_sub)
            ind = find(~mask_sub);        
            error('Some subjects (e.g. %s) could not be found in the xcorr_func file %s',list_subject{ind(1)},files.quality_control.group_coregistration.func.csv)
        end
        xcorr_func = xcorr_func(ind_sub);
        [val,order] = sort(xcorr_func);
        order = order(:)';
    case 'xcorr_anat'
        [mask_sub,ind_sub] = ismember(list_subject,lxa);
        if any(~mask_sub)
            ind = find(~mask_sub);        
            error('Some subjects (e.g. %s) could not be found in the xcorr_func file %s',list_subject{ind(1)},files.quality_control.group_coregistration.func.csv)
        end
        xcorr_anat = xcorr_anat(ind_sub);
        [val,order] = sort(xcorr_anat); 
        order = order(:)';
    case 'alpha'
        order = (1:length(list_subject));
    otherwise
        error('%s is not a supported ordering of subjects', opt.type_order);
    end
else
    order = (1:length(list_subject));
end

%% The template file 
niak_gb_vars
if ~opt.template_asym
  file_template = [gb_niak_path_niak 'template' filesep 'mni-models_icbm152-nl-2009-1.0' filesep 'mni_icbm152_t1_tal_nlin_sym_09a.mnc.gz'];
else
  file_template = [gb_niak_path_niak 'template' filesep 'mni-models_icbm152-nl-2009-1.0' filesep 'mni_icbm152_t1_tal_nlin_asym_09a.mnc.gz'];
end
   
%% Loop over subjects 
for num_s = order
    % Initialize the report    
    subject = list_subject{num_s};
    if opt_graber.flag_incomplete == true
       fprintf('\nQuality control of Subject %s \n' ,subject)
    else 
       fprintf('\nQuality control of Subject %s, xcorr anat = %1.3f, xcorr func = %1.3f\n' ,subject,xcorr_anat(num_s),xcorr_func(num_s))
    end
    if ~opt.flag_restart && ~isempty(qc_report{num_s+1,2})
        fprintf('    Skipping, QC report already completed\n',subject)            
        continue
    end        
    
    if isempty(qc_report{num_s+1,2})
        qc_tmp = { 'OK' , 'OK' , 'None' , 'OK' , 'None' };
    else
        qc_tmp = qc_report(num_s+1,2:end);
    end    
    
    %% Coregister T1 with template
    if ~isfield(files.anat,subject)
        error('I could not find subject %s in the preprocessing',subject)
    end
    if opt.flag_linear==true                                                                                                                                                     
        file_anat = files.anat.(subject).t1.nuc_stereolin; % The individual T1 scan in (linear) stereotaxic space
    else
        file_anat = files.anat.(subject).t1.nuc_stereonl; % The individual T1 scan in (non-linear) stereotaxic space
    end
    if ~psom_exist(file_anat)
        error('I could not find the anatomical scan %s in stereotaxic space for subject %s',file_anat,subject)
    end    
    if opt.flag_linear==true                                                                                                                                                     
        fprintf('    Individual T1 scan in stereotaxic (linear) space, against the MNI template\n')
    else
        fprintf('    Individual T1 scan in stereotaxic (non-linear) space, against the MNI template\n')
    end
    [status,msg] = niak_register(file_template , file_anat , [opt.tag_file  ' -global Initial_volumes_synced True']);   
    
    if status ~=0
        error('There was an error calling register. The call was: %s ; The error message was: %s',call_ref,msg)
    end
    
    % Get the input from the user
    flag_ok = false;
    while ~flag_ok
        qc_input = input(sprintf('        ([O]K / [M]aybe / [F]ail / e[X]it), Default "%s": ',qc_tmp{2}),'s');
        flag_ok = ismember(qc_input,{'OK','O','Maybe','M','Fail','F','X',''});
        if ~flag_ok
            fprintf('        The status should be O , M , F or X\n')
        end
    end
    switch qc_input
        case {'OK','O'}
            qc_report{num_s+1,3} = 'OK';
        case {'Maybe','M'}
            qc_report{num_s+1,3} = 'Maybe';
        case {'Fail','F'}
            qc_report{num_s+1,3} = 'Fail';        
        case {'X'}
            return
        case ''
            qc_report{num_s+1,3} = qc_tmp{2};
    end
    flag_ok = false;
    while ~flag_ok
        qc_comment = input(sprintf('        Comment, Default "%s": ',qc_tmp{3}),'s');
        flag_ok = isempty(findstr(qc_comment,','));
        if ~flag_ok
            fprintf('        No comma allowed\n')
        end
    end
    if isempty(qc_comment)
        qc_report{num_s+1,4} = qc_tmp{3};
    else
        qc_report{num_s+1,4} = qc_comment;
    end    
    
    % Coregister T1 with functional image
    if opt.flag_linear==true                                                                                                                                                     
        file_func = files.anat.(subject).func.mean_stereolin;
    else
        file_func = files.anat.(subject).func.mean_stereonl;
    end
    if ~psom_exist(file_func)
        error('I could not find the mean functional scan %s in stereotaxic space for subject %s',file_func,subject)
    end
    
    [status,msg] = niak_register(file_func , file_anat , [opt.tag_file  ' -global Initial_volumes_synced True']); 
    if status ~=0
        error('There was an error calling register. The call was: %s ; The error message was: %s',call_ref,msg)
    end
    
    % Get the input from the user
    flag_ok = false;
    while ~flag_ok
        qc_input = input(sprintf('        ([O]K / [M]aybe / [F]ail / e[X]it), Default "%s": ',qc_tmp{4}),'s');
        flag_ok = ismember(qc_input,{'OK','O','Maybe','M','Fail','F','X',''});
        if ~flag_ok
            fprintf('        The status should be O , M , F or X\n')
        end
    end
    switch qc_input
        case {'OK','O'}
            qc_report{num_s+1,5} = 'OK';
        case {'Maybe','M'}
            qc_report{num_s+1,5} = 'Maybe';
        case {'Fail','F'}
            qc_report{num_s+1,5} = 'Fail';   
        case {'X'}
            return
        case ''
            qc_report{num_s+1,5} = qc_tmp{4};
    end
    flag_ok = false;
    while ~flag_ok
        qc_comment = input(sprintf('        Comment, Default "%s": ',qc_tmp{5}),'s');
        flag_ok = isempty(findstr(qc_comment,','));
        if ~flag_ok
            fprintf('        No comma allowed\n')
        end
    end
    if isempty(qc_comment)
        qc_report{num_s+1,6} = qc_tmp{5};
    else
        qc_report{num_s+1,6} = qc_comment;
    end
    
    % Final status
    if strcmp(qc_report{num_s+1,3},'Fail')||strcmp(qc_report{num_s+1,5},'Fail')
        qc_report{num_s+1,2} = 'Fail';
    elseif strcmp(qc_report{num_s+1,3},'Maybe')||strcmp(qc_report{num_s+1,5},'Maybe')
        qc_report{num_s+1,2} = 'Maybe';
    else 
        qc_report{num_s+1,2} = 'OK';
    end
    
    %% Save the report
    niak_write_csv_cell(file_qc,qc_report);
end
    
function qc_report = sub_init_report(list_subject)
    %% Initialize the QC report
    qc_report = cell(length(list_subject)+1,6);
    qc_report(2:end,1) = list_subject;
    qc_report(1) = 'id_subject';
    qc_report(1,2) = 'status';
    qc_report(1,3) = 'anat';
    qc_report(1,4) = 'comment_anat';
    qc_report(1,5) = 'func';
    qc_report(1,6) = 'comment_func';
    qc_report(2:end,2:end) = repmat({''},[length(list_subject),5]);<|MERGE_RESOLUTION|>--- conflicted
+++ resolved
@@ -105,11 +105,7 @@
 path_qc = niak_full_path(opt.path_qc);
 
 %% Grab the results of the fMRI preprocessing pipeline
-<<<<<<< HEAD
-files = niak_grab_all_preprocess(path_qc);
-=======
 [files,opt_graber] = niak_grab_qc_preprocess(path_qc);
->>>>>>> f1d9ee41
 
 % set the tag file
 niak_gb_vars
@@ -151,27 +147,6 @@
     qc_report = sub_init_report(list_subject);
 end
 
-<<<<<<< HEAD
-%% Sort subjects by selected option
-if opt.flag_linear==true                                                                                                                                                         
-    [xcorr_func,lxf,lyf] = niak_read_csv(files.quality_control.group_coregistration.func.stereolin.csv);
-else
-    [xcorr_func,lxf,lyf] = niak_read_csv(files.quality_control.group_coregistration.func.csv);
-end
-xcorr_func = xcorr_func(:,2);
-if opt.flag_linear==true
-    [xcorr_anat,lxa,lya] = niak_read_csv(files.quality_control.group_coregistration.anat.stereolin.csv);
-else
-    [xcorr_anat,lxa,lya] = niak_read_csv(files.quality_control.group_coregistration.anat.stereonl.csv);
-end
-xcorr_anat = xcorr_anat(:,2);
-switch opt.type_order
-case 'xcorr_func'
-    [mask_sub,ind_sub] = ismember(list_subject,lxf);
-    if any(~mask_sub)
-        ind = find(~mask_sub);        
-        error('Some subjects (e.g. %s) could not be found in the xcorr_func file %s',list_subject{ind(1)},files.quality_control.group_coregistration.func.csv)
-=======
 %% Sort subjects by selected option or force alphabetical order if preprocessing incomplete
 if ~(opt_graber.flag_incomplete == true)
     if opt.flag_linear==true                                                                                                                                                         
@@ -184,7 +159,6 @@
         [xcorr_anat,lxa,lya] = niak_read_csv(files.quality_control.group_coregistration.anat.stereolin.csv);
     else
         [xcorr_anat,lxa,lya] = niak_read_csv(files.quality_control.group_coregistration.anat.stereonl.csv);
->>>>>>> f1d9ee41
     end
     xcorr_anat = xcorr_anat(:,2);
     switch opt.type_order
