function [] = niak_qc_fmri_preproc(opt)
% Quality control of the results of the fMRI preprocessing pipeline
%
% SYNTAX:
% [] = NIAK_QC_FMRI_PREPROC( OPT )
%
% _________________________________________________________________________
% INPUTS:
%
% OPT
%   (structure) with the following fields:
%
%   PATH_QC
%      (string, default current folder) the folder where the results of the 
%      fMRI preprocessing pipeline are located
%
%   LIST_SUBJECT
%      (string or cell of strings, default all subjects) the ID of the subject
%
%   TYPE_ORDER
%      (string, default 'xcorr_func') the metric that is used to order subjects
%      Available options:
%      'xcorr_func' : the spatial correlation between the individual average 
%         functional volume and the group average
%      'xcorr_anat' : the spatial correlation between the individual structural
%         volume and the group average
%      'alpha' : the alphabetical order
%
%   FLAG_RESTART
%      (boolean, default false) restart the QC of subjects which have already
%      a complete entry in the QC report. 
%
%   TEMPLATE_ASYM
%      (boolean, default false) select betewen symetric(false) or asymetric(true)
%      anatomical template (mni_icbm152_t1_tal_nlin)
%   TAG_FILE
%      (string, Default 'template_qc_tag.tag') sepcifie the MNI tags point file 
%       that list a word coordinate of tag brain regions  
%
% _________________________________________________________________________
% OUTPUTS:
%
% None
%           
% _________________________________________________________________________
% SEE ALSO:
% NIAK_PIPELINE_FMRI_PREPROCESS
%
% _________________________________________________________________________
% COMMENTS:
%
% This tool for quality control depends on the "register" visualization tool,
% which is part of the MINC tools. This will work only with images in the 
% MINC format. The following coregistration are presented for each subject:
%    * T1 scan in stereotaxic space vs the anatomical template
%    * T1 scan in stereotaxic space vs average functional scan in stereotaxic space
% Scans are co-registered with a non-linear transformation. 
%
% The function interactively asks for feedback in the command line. The results 
% are stored in a file "qc_report.csv" in PATH_QC. Unless OPT.FLAG_RESTART is 
% specified, subjects for which the QC has been completed will not be
% re-assessed.
%
% _________________________________________________________________________
% Copyright (c) Yassine Benhajali, Pierre Bellec
% Centre de recherche de l'institut de griatrie de Montral, 
% Department of Computer Science and Operations Research
% University of Montreal, Qbec, Canada, 2013-2014
% Maintainer : pierre.bellec@criugm.qc.ca
% See licensing information in the code.
% Keywords : medical imaging, fMRI preprocessing, quality control

% Permission is hereby granted, free of charge, to any person obtaining a copy
% of this software and associated documentation files (the "Software"), to deal
% in the Software without restriction, including without limitation the rights
% to use, copy, modify, merge, publish, distribute, sublicense, and/or sell
% copies of the Software, and to permit persons to whom the Software is
% furnished to do so, subject to the following conditions:
%
% The above copyright notice and this permission notice shall be included in
% all copies or substantial portions of the Software.
%
% THE SOFTWARE IS PROVIDED "AS IS", WITHOUT WARRANTY OF ANY KIND, EXPRESS OR
% IMPLIED, INCLUDING BUT NOT LIMITED TO THE WARRANTIES OF MERCHANTABILITY,
% FITNESS FOR A PARTICULAR PURPOSE AND NONINFRINGEMENT. IN NO EVENT SHALL THE
% AUTHORS OR COPYRIGHT HOLDERS BE LIABLE FOR ANY CLAIM, DAMAGES OR OTHER
% LIABILITY, WHETHER IN AN ACTION OF CONTRACT, TORT OR OTHERWISE, ARISING FROM,
% OUT OF OR IN CONNECTION WITH THE SOFTWARE OR THE USE OR OTHER DEALINGS IN
% THE SOFTWARE.

%% Set default options
list_fields   = { 'type_order' , 'path_qc' , 'list_subject' , 'flag_restart' , 'template_asym'  , 'tag_file'};
list_defaults = { 'xcorr_func' , pwd       , {}                , false             , false                     , ''  };
if nargin == 0
    opt = struct();
end
opt = psom_struct_defaults(opt,list_fields,list_defaults);

%% Set default for the path for QC
path_qc = niak_full_path(opt.path_qc);

%% Grab the results of the fMRI preprocessing pipeline
files = niak_grab_all_preprocess(path_qc);

<<<<<<< HEAD
if isempty(tag_file) && exist(files.qc_tag)
    tag_file = files.qc_tag;
=======
% set the tag file
niak_gb_vars
if isempty(tag_file) && exist([ gb_niak_path_template 'qc_tag_template.tag' ] )
    tag_file =  ( [ gb_niak_path_template 'qc_tag_template.tag' ] );
>>>>>>> 84225675
elseif ~exist( tag_file)
    error('The tag files %s does not exist' , tag_file)
else
    error('No tag file found')    
end

%% Set default for the list of subjects
list_subject = opt.list_subject;

if ischar(list_subject)
   list_subject = {list_subject};
end

if isempty(list_subject)
    list_subject = fieldnames(files.fmri.vol);
end

%% Look for an existing QC report
file_qc = [path_qc 'qc_report.csv'];
if psom_exist(file_qc)
    qc_report = niak_read_csv_cell(file_qc);  
    if size(qc_report,1) < size(list_subject,1)+1 
       % add new subjects to the current qc_report
       new_qc_report = sub_init_report(list_subject);
       for i = 2:size(new_qc_report,1)
           idx = find(ismember(qc_report(:,1),new_qc_report(i)));
           if ~isempty(idx)	
              new_qc_report(i,:) = qc_report(idx,:);
           end
       end
    qc_report = new_qc_report;
    end
else         
    qc_report = sub_init_report(list_subject);
end

%% Sort subjects by selected option
[xcorr_func,lxf,lyf] = niak_read_csv(files.quality_control.group_coregistration.func.csv);
xcorr_func = xcorr_func(:,2);
[xcorr_anat,lxa,lya] = niak_read_csv(files.quality_control.group_coregistration.anat.stereonl.csv);
xcorr_anat = xcorr_anat(:,2);
switch opt.type_order
case 'xcorr_func'
    [mask_sub,ind_sub] = ismember(list_subject,lxf);
    if any(~mask_sub)
        ind = find(~mask_sub);        
        error('Some subjects (e.g. %s) could not be found in the xcorr_func file %s',list_subject{ind(1)},files.quality_control.group_coregistration.func.csv)
    end
    xcorr_func = xcorr_func(ind_sub);
    [val,order] = sort(xcorr_func);
    order = order(:)';
case 'xcorr_anat'
    [mask_sub,ind_sub] = ismember(list_subject,lxa);
    if any(~mask_sub)
        ind = find(~mask_sub);        
        error('Some subjects (e.g. %s) could not be found in the xcorr_func file %s',list_subject{ind(1)},files.quality_control.group_coregistration.func.csv)
    end
    xcorr_anat = xcorr_anat(ind_sub);
    [val,order] = sort(xcorr_anat); 
    order = order(:)';
case 'alpha'
    order = (1:length(list_subject))';
otherwise
    error('%s is not a supported ordering of subjects', opt.type_order);
end
    
%% The template file 
niak_gb_vars
if ~opt.template_asym
  file_template = [gb_niak_path_niak 'template' filesep 'mni-models_icbm152-nl-2009-1.0' filesep 'mni_icbm152_t1_tal_nlin_sym_09a.mnc.gz'];
else
  file_template = [gb_niak_path_niak 'template' filesep 'mni-models_icbm152-nl-2009-1.0' filesep 'mni_icbm152_t1_tal_nlin_asym_09a.mnc.gz'];
end
   
%% Loop over subjects 
for num_s = order

    % Initialize the report    
    subject = list_subject{num_s};           
    fprintf('\nQuality control of Subject %s, xcorr anat = %1.3f, xcorr func = %1.3f\n' ,subject,xcorr_anat(num_s),xcorr_func(num_s))
    if ~opt.flag_restart && ~isempty(qc_report{num_s+1,2})
        fprintf('    Skipping, QC report already completed\n',subject)            
        continue
    end        
    
    if isempty(qc_report{num_s+1,2})
        qc_tmp = { 'OK' , 'OK' , 'None' , 'OK' , 'None' };
    else
        qc_tmp = qc_report(num_s+1,2:end);
    end    
    
    %% Coregister T1 with template
    if ~isfield(files.anat,subject)
        error('I could not find subject %s in the preprocessing',subject)
    end
    file_anat = files.anat.(subject).t1.nuc_stereonl; % The individual T1 scan in (non-linear) stereotaxic space
    if ~psom_exist(file_anat)
        error('I could not find the anatomical scan %s in stereotaxic (non-linear) space for subject %s',file_anat,subject)
    end    
    fprintf('    Individual T1 scan in stereotaxic (non-linear) space, against the MNI template\n')
    call_reg = ['register "' file_template '" "' file_anat '" "' tag_file '"'];
    [status,msg] = system(call_reg);   
    if status ~=0
        error('There was an error calling register. The call was: %s ; The error message was: %s',call_ref,msg)
    end
    
    % Get the input from the user
    flag_ok = false;
    while ~flag_ok
        qc_input = input(sprintf('        ([O]K / [M]aybe / [F]ail / e[X]it), Default "%s": ',qc_tmp{2}),'s');
        flag_ok = ismember(qc_input,{'OK','O','Maybe','M','Fail','F','X',''});
        if ~flag_ok
            fprintf('        The status should be O , M , F or X\n')
        end
    end
    switch qc_input
        case {'OK','O'}
            qc_report{num_s+1,3} = 'OK';
        case {'Maybe','M'}
            qc_report{num_s+1,3} = 'Maybe';
        case {'Fail','F'}
            qc_report{num_s+1,3} = 'Fail';        
        case {'X'}
            return
        case ''
            qc_report{num_s+1,3} = qc_tmp{2};
    end
    flag_ok = false;
    while ~flag_ok
        qc_comment = input(sprintf('        Comment, Default "%s": ',qc_tmp{3}),'s');
        flag_ok = isempty(findstr(qc_comment,','));
        if ~flag_ok
            fprintf('        No comma allowed\n')
        end
    end
    if isempty(qc_comment)
        qc_report{num_s+1,4} = qc_tmp{3};
    else
        qc_report{num_s+1,4} = qc_comment;
    end    
    
    % Coregister T1 with functional image
    file_func = files.anat.(subject).func.mean_stereonl;
    if ~psom_exist(file_func)
        error('I could not find the mean functional scan %s in stereotaxic (non-linear) space for subject %s',file_func,subject)
    end
    
    call_ref = ['register "' file_func '" "' file_anat '" "' tag_file '"'];
    [status,msg] = system(call_ref);
    if status ~=0
        error('There was an error calling register. The call was: %s ; The error message was: %s',call_ref,msg)
    end
    
    % Get the input from the user
    flag_ok = false;
    while ~flag_ok
        qc_input = input(sprintf('        ([O]K / [M]aybe / [F]ail / e[X]it), Default "%s": ',qc_tmp{4}),'s');
        flag_ok = ismember(qc_input,{'OK','O','Maybe','M','Fail','F','X',''});
        if ~flag_ok
            fprintf('        The status should be O , M , F or X\n')
        end
    end
    switch qc_input
        case {'OK','O'}
            qc_report{num_s+1,5} = 'OK';
        case {'Maybe','M'}
            qc_report{num_s+1,5} = 'Maybe';
        case {'Fail','F'}
            qc_report{num_s+1,5} = 'Fail';   
        case {'X'}
            return
        case ''
            qc_report{num_s+1,5} = qc_tmp{4};
    end
    flag_ok = false;
    while ~flag_ok
        qc_comment = input(sprintf('        Comment, Default "%s": ',qc_tmp{5}),'s');
        flag_ok = isempty(findstr(qc_comment,','));
        if ~flag_ok
            fprintf('        No comma allowed\n')
        end
    end
    if isempty(qc_comment)
        qc_report{num_s+1,6} = qc_tmp{5};
    else
        qc_report{num_s+1,6} = qc_comment;
    end
    
    % Final status
    if strcmp(qc_report{num_s+1,3},'Fail')||strcmp(qc_report{num_s+1,5},'Fail')
        qc_report{num_s+1,2} = 'Fail';
    elseif strcmp(qc_report{num_s+1,3},'Maybe')||strcmp(qc_report{num_s+1,5},'Maybe')
        qc_report{num_s+1,2} = 'Maybe';
    else 
        qc_report{num_s+1,2} = 'OK';
    end
    
    %% Save the report
    niak_write_csv_cell(file_qc,qc_report);
end
    
function qc_report = sub_init_report(list_subject)
    %% Initialize the QC report
    qc_report = cell(length(list_subject)+1,6);
    qc_report(2:end,1) = list_subject;
    qc_report(1) = 'id_subject';
    qc_report(1,2) = 'status';
    qc_report(1,3) = 'anat';
    qc_report(1,4) = 'comment_anat';
    qc_report(1,5) = 'func';
    qc_report(1,6) = 'comment_func';
    qc_report(2:end,2:end) = repmat({''},[length(list_subject),5]);<|MERGE_RESOLUTION|>--- conflicted
+++ resolved
@@ -102,15 +102,10 @@
 %% Grab the results of the fMRI preprocessing pipeline
 files = niak_grab_all_preprocess(path_qc);
 
-<<<<<<< HEAD
-if isempty(tag_file) && exist(files.qc_tag)
-    tag_file = files.qc_tag;
-=======
 % set the tag file
 niak_gb_vars
 if isempty(tag_file) && exist([ gb_niak_path_template 'qc_tag_template.tag' ] )
     tag_file =  ( [ gb_niak_path_template 'qc_tag_template.tag' ] );
->>>>>>> 84225675
 elseif ~exist( tag_file)
     error('The tag files %s does not exist' , tag_file)
 else
