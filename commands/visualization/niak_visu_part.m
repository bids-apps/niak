--- conflicted
+++ resolved
@@ -20,13 +20,8 @@
 %           (cell of strings) LABELS{J} is the label of cluster J.
 %
 %       TYPE_MAP
-<<<<<<< HEAD
-%           (string, default 'none') the colormap used to display the clusters 
-%           (options: 'jet' or 'hotcold' or 'none').
-=======
 %           (string, default 'jet') the colormap used to display the clusters 
 %           (options: 'jet', 'hotcold' or 'none').
->>>>>>> 8bf7ca18
 %           If map is 'none', the current colormap is used.
 %           'jet': same as matlab's jet, except that zero is mapped to white.
 %
@@ -76,11 +71,7 @@
 %% Options
 gb_name_structure = 'opt';
 gb_list_fields   = { 'nb_clusters' , 'labels' , 'type_map' , 'flag_labels' , 'flag_colorbar' };
-<<<<<<< HEAD
-gb_list_defaults = { []            , []       , 'none'     , false         , true            };
-=======
 gb_list_defaults = { []            , []       , 'jet'      , false         , true            };
->>>>>>> 8bf7ca18
 niak_set_defaults
 
 if isempty(nb_clusters)
