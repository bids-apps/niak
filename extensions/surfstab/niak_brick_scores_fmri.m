function [in, out, opt] = niak_brick_scores_fmri(in, out, opt)
% Build stability maps using stable cores of an a priori partition
%
% SYNTAX:
% [FILES_IN,FILES_OUT,OPT] = NIAK_BRICK_SCORES_FMRI(FILES_IN,FILES_OUT,OPT)
%
% FILES_IN.FMRI
%   (string or cell of strings) One or multiple 3D+t dataset.
% FILES_IN.PART
%   (string) A 3D volume with a "target" partition. The Ith cluster
%   is filled with Is.
%
% FILES_OUT.STABILITY_MAPS
%   (string) a 4D volume, where the k-th volume is the stability map of the k-th cluster.
% FILES_OUT.PARTITION_CORES
%   (string) a 3D volume where the k-th cluster based on stable cores is filled with k's.
% FILES_OUT.STABILITY_INTRA
%   (string) a 3D volume where each voxel is filled with the stability in its own cluster.
% FILES_OUT.STABILITY_INTRA
%   (string) a 3D volume where each voxel is filled with the stability with the closest cluster
%   outside of its own.
% FILES_OUT.STABILITY_CONTRAST
%   (string) the difference between the intra- and inter- cluster stability.
% FILES_OUT.PARTITION_THRESH
%   (string) same as PARTITION_CORES, but only voxels with stability contrast > OPT.THRESH appear
%   in a cluster.
% FILES_OUT.EXTRA
%   (string) extra info in a .mat file.
% FILES_OUT.RMAP_PART
%   (string) correlation maps using the partition FILES_IN.PART as seeds.
% FILES_OUT.RMAP_CORES
%   (string) correlation maps using the partition FILES_OUT.PARTITION_CORES as seeds.
% FILES_OUT.DUAL_REGRESSION
%   (string) the "dual regression" maps using FILES_IN.PART as seeds.
%
% OPT.FOLDER_OUT (string, default empty) if non-empty, use that to generate default results.
% OPT.NB_SAMPS (integer, default 100) the number of replications to 
%      generate stability cores & maps.
% OPT.THRESH (scalar, default 0.5) the threshold applied on stability contrast to 
%      generate PARTITION_THRESH.
% OPT.SAMPLING.TYPE (string, default 'CBB') how to resample the features.
%      Available options : 'bootstrap' , 'jacknife', 'window', 'CBB'
% OPT.SAMPLING.OPT (structure) the options of the sampling. 
%      bootstrap : None.
%      jacknife  : OPT.PERC is the percentage of observations
%                  retained in each sample (default 60%)
%      CBB       : OPT.BLOCK_LENGTH is the length of the block for bootstrap. See 
%                  NIAK_BOOTSTRAP_TSERIES for default options.
%      window    : OPT.LENGTH is the length of the window, expressed in time points
%                  (default 60% of the # of features).
% OPT.RAND_SEED (scalar, default []) The specified value is used to seed the random
%   number generator with PSOM_SET_RAND_SEED. If left empty, no action is taken.
% OPT.FLAG_VERBOSE (boolean, default true) turn on/off the verbose.
% OPT.FLAG_TARGET (boolean, default false)
%       If FILES_IN.PART has a second column, then this column is used as a binary mask to define 
%       a "target": clusters are defined based on the similarity of the connectivity profile 
%       in the target regions, rather than the similarity of time series.
%       If FILES_IN.PART has a third column, this is used as a parcellation to reduce the space 
%       before computing connectivity maps, which are then used to generate seed-based 
%       correlation maps (at full available resolution).
% OPT.FLAG_DEAL
%       If the partition supplied by the user does not have the appropriate
%       number of columns, this flag can force the brick to duplicate the
%       first column. This may be useful if you want to use the same mask
%       for the OPT.FLAG_TARGET flag as you use in the cluster partition.
%       Use with care.
% OPT.FLAG_FOCUS (boolean, default false)
%       If FILES_IN.PART has a two additional columns (three in total) then the
%       second column is treated as a binary mask of an ROI that should be
%       clustered and the third column is treated as a binary mask of a
%       reference region. The ROI will be clustered based on the similarity
%       of its connectivity profile with the prior partition in column 1 to
%       the connectivity profile of the reference.
% OPT.FLAG_TEST (boolean, default false) if the flag is true, the brick does not do anything
%       but update FILES_IN, FILES_OUT and OPT.
% _________________________________________________________________________
% COMMENTS:
% For "window" sampling, the OPT.NB_SAMPS argument is ignored, 
% and all possible sliding windows are generated.
%
% If OPT.FOLDER_OUT is specified, by default all outputs are generated. 
% Otherwise, no output is generated. Individual outputs can be turned on/off
% by assigning the output the value 'gb_niak_omitted'
%
% Copyright (c) Pierre Bellec,
%   Centre de recherche de l'institut de Geriatrie de Montreal
%   Departement d'informatique et de recherche operationnelle
%   Universite de Montreal, 2014
% Maintainer : pierre.bellec@criugm.qc.ca
% See licensing information in the code.
% Keywords : clustering, stability analysis, bootstrap, jacknife.

% Permission is hereby granted, free of charge, to any person obtaining a copy
% of this software and associated documentation files (the "Software"), to deal
% in the Software without restriction, including without limitation the rights
% to use, copy, modify, merge, publish, distribute, sublicense, and/or sell
% copies of the Software, and to permit persons to whom the Software is
% furnished to do so, subject to the following conditions:
%
% The above copyright notice and this permission notice shall be included in
% all copies or substantial portions of the Software.
%
% THE SOFTWARE IS PROVIDED "AS IS", WITHOUT WARRANTY OF ANY KIND, EXPRESS OR
% IMPLIED, INCLUDING BUT NOT LIMITED TO THE WARRANTIES OF MERCHANTABILITY,
% FITNESS FOR A PARTICULAR PURPOSE AND NONINFRINGEMENT. IN NO EVENT SHALL THE
% AUTHORS OR COPYRIGHT HOLDERS BE LIABLE FOR ANY CLAIM, DAMAGES OR OTHER
% LIABILITY, WHETHER IN AN ACTION OF CONTRACT, TORT OR OTHERWISE, ARISING FROM,
% OUT OF OR IN CONNECTION WITH THE SOFTWARE OR THE USE OR OTHER DEALINGS IN
% THE SOFTWARE.

%% Initialization and syntax checks

% Syntax
if ~exist('in','var')||~exist('out','var')
    error('niak:brick','syntax: [FILES_IN,FILES_OUT,OPT] = NIAK_BRICK_SCORES_FMRI(FILES_IN,FILES_OUT,OPT).\n Type ''help niak_brick_scores_fmri'' for more info.')
end

% FILES_IN
in = psom_struct_defaults(in, ...
           { 'fmri' , 'part' }, ...
           { NaN    , NaN    });

% Options
if nargin < 3
    opt = struct;
end
opt = psom_struct_defaults(opt, ...
      { 'type_center' , 'nb_iter' , 'folder_out' , 'thresh' , 'rand_seed' , 'nb_samps' , 'sampling' , 'ext'             , 'flag_focus' , 'flag_target' , 'flag_deal' , 'flag_verbose' , 'flag_test' } , ...
      { 'median'      , 1         , ''           , 0.5      , []          , 100        , struct()   , 'gb_niak_omitted' , false        , false         , false       , true           , false       });
opt.sampling = psom_struct_defaults(opt.sampling, ...
      { 'type' , 'opt'    }, ...
      { 'CBB'  , struct() });
  
% FILES_OUT
if ~isempty(opt.folder_out)
    path_out = niak_full_path(opt.folder_out);
    [~,~,ext] = niak_fileparts(in.fmri{1});
    out = psom_struct_defaults(out, ...
            { 'partition_cores'                , 'stability_maps'                , 'stability_intra'                , 'stability_inter'                , 'stability_contrast'                , 'partition_thresh'                , 'extra'                , 'rmap_part'                , 'rmap_cores'                , 'dual_regression'                }, ...
            { [path_out 'partition_cores' ext] , [path_out 'stability_maps' ext] , [path_out 'stability_intra' ext] , [path_out 'stability_inter' ext] , [path_out 'stability_contrast' ext] , [path_out 'partition_thresh' ext] , [path_out 'extra.mat'] , [path_out 'rmap_part' ext] , [path_out 'rmap_cores' ext] , [path_out 'dual_regression' ext] });
else
    out = psom_struct_defaults(out, ...
            { 'partition_cores' , 'stability_maps'  , 'stability_intra' , 'stability_inter' , 'stability_contrast' , 'partition_thresh' , 'extra'           , 'rmap_part'       , 'rmap_cores'      , 'dual_regression' }, ...
            { 'gb_niak_omitted' , 'gb_niak_omitted' , 'gb_niak_omitted' , 'gb_niak_omitted' , 'gb_niak_omitted'    , 'gb_niak_omitted'  , 'gb_niak_omitted' , 'gb_niak_omitted' , 'gb_niak_omitted' , 'gb_niak_omitted' });
end

% If the test flag is true, stop here !
if opt.flag_test == 1
    return
end

%% Seed the random generator
if ~isempty(opt.rand_seed)
    psom_set_rand_seed(opt.rand_seed);
end

%% Read the data
if ischar(in.fmri)
    in.fmri = {in.fmri};
end
[FDhdr,vol] = niak_read_vol(in.fmri{1});
<<<<<<< HEAD
=======
    
>>>>>>> 869bb92d
% Make header for 3D files
TDhdr = FDhdr;
tmp = size(vol);
td_size = tmp(1:3);
<<<<<<< HEAD
dim = ones(1,8);
dim(2:4) = td_size;
TDhdr.details.dim = dim;
=======
% See if we have a nifti or a minc
if ~isempty(findstr(ext, 'mnc'))
    TDhdr.info.dimensions = td_size;
elseif ~isempty(findstr(ext, 'nii'))
    dim = ones(1,8);
    dim(2:4) = td_size;
    TDhdr.details.dim = dim;
else
    error('I do not recognize the input file type\n');
end
>>>>>>> 869bb92d

[~,part] = niak_read_vol(in.part);
part = round(part);
if opt.flag_target || opt.flag_focus
    % We expect the partition to be 4D
    if size(part,4) > 1
        % We do have a 4D partition, take the first one
        add_part = part(:,:,:,2:end);
        part = part(:,:,:,1);
    elseif opt.flag_deal
        warning(['Your partition only has 3 dimensions but needs 4. ',...
                 'I will repeat the first dimension for you because ',...
                 'OPT.FLAG_DEAL is true.']);
        % Run Region Growing if there are too many voxels
        add_part = part;
        % See if the number of voxels exceeds 5000. If so, make an ROI
        % partition
        if sum(logical(part(:)))>5000
            warning(['The number of voxels in your partition exceeds 5000. ',...
                     'This will lead to very big correlation matrices. ',...
                     'I will generate a region growing partition to ',...
                     'dimensionality.']);
            mask = logical(part);
            sz = size(vol);
            [neigh, ~] = niak_build_neighbour(mask, struct);
            % Loop through time and mask the volume
            mask_vol = zeros(sum(mask(:)), sz(end));
            for t = 1:sz(end)
                tmp_vol = vol(:,:,:,t);
                mask_vol(:, t) = tmp_vol(mask);
            end
            mask_vol = mask_vol';
            roi_part = niak_region_growing(mask_vol, neigh, struct('thre_size', 100));
            % Shape it back into 3D space
            tmp = zeros(size(mask));
            tmp(mask) = roi_part;
            roi_part = tmp;
            add_part = cat(4, add_part, roi_part);
        end

    else
        error('You need to supply a 4D partition file because of your choice of flags.');
    end
end

if any(size(vol(:,:,:,1))~=size(part))
    error('the fMRI dataset and the partition should have the same spatial dimensions')
end

mask = part>0;
part_v = part(mask);
for rr = 1:length(in.fmri)
    if rr>1
        [FDhdr,vol] = niak_read_vol(in.fmri{rr});
    end        
    if rr == 1
         tseries = niak_normalize_tseries(niak_vol2tseries(vol,mask));
    else
         tseries = [tseries ; niak_normalize_tseries(niak_vol2tseries(vol,mask))];
    end
end

if opt.flag_target || opt.flag_focus
    % We still need to mask the other bits of the partition
    part_run = part_v;
    for part_id = 1:size(add_part,4)
        part_tmp = add_part(:,:,:,part_id);
        part_tmp_v = part_tmp(mask);
        part_run = cat(2, part_run, part_tmp_v);
    end
end 

%% Run the stability estimation
opt_score = rmfield(opt,{'folder_out','thresh','rand_seed','flag_test', 'flag_deal'});
res = niak_stability_cores(tseries,part_run,opt_score);
<<<<<<< HEAD

if ~strcmp(out.stability_maps,'gb_niak_omitted')
    if opt.flag_verbose
        fprintf('Writing stability maps\n')
    end
    stab_maps = niak_part2vol(res.stab_maps',mask);
    FDhdr.file_name = out.stability_maps;
    niak_write_vol(FDhdr,stab_maps);
end

if ~strcmp(out.stability_intra,'gb_niak_omitted')
    if opt.flag_verbose
        fprintf('Writing intra-cluster stability\n')
    end
    stab_intra = niak_part2vol(res.stab_intra',mask);
    TDhdr.file_name = out.stability_intra;
    niak_write_vol(TDhdr,stab_intra);
end

if ~strcmp(out.stability_inter,'gb_niak_omitted')
    if opt.flag_verbose
        fprintf('Writing inter-cluster stability\n')
    end
    stab_inter = niak_part2vol(res.stab_inter',mask);
    TDhdr.file_name = out.stability_inter;
    niak_write_vol(TDhdr,stab_inter);
end

if ~strcmp(out.stability_contrast,'gb_niak_omitted')
    if opt.flag_verbose
        fprintf('Writing stability contrast\n')
    end
    stab_contrast = niak_part2vol(res.stab_contrast',mask);
    TDhdr.file_name = out.stability_contrast;
    niak_write_vol(TDhdr,stab_contrast);
end

if ~strcmp(out.partition_cores,'gb_niak_omitted')
    if opt.flag_verbose
        fprintf('Writing partition based on cores\n')
    end
    part_cores = niak_part2vol(res.part_cores',mask);
    FDhdr.file_name = out.partition_cores;
    niak_write_vol(FDhdr,part_cores);
end

if ~strcmp(out.partition_thresh,'gb_niak_omitted')
    if opt.flag_verbose
        fprintf('Writing partition based on cores, thresholded on stability\n')
    end
    FDhdr.file_name = out.partition_thresh;
    part_cores(stab_contrast<opt.thresh) = 0;
    niak_write_vol(FDhdr,part_cores);
end

if ~strcmp(out.extra,'gb_niak_omitted')
    if opt.flag_verbose
        fprintf('Writing extra info\n')
    end
    nb_iter = res.nb_iter;
    changes = res.changes;
    save(out.extra,'nb_iter','changes')
end

if ~strcmp(out.rmap_part,'gb_niak_omitted')
    if opt.flag_verbose
        fprintf('Writing correlation maps (seed: initial partition)\n')
    end
    opt_t.type_center = 'mean';
    opt_t.correction = 'mean_var';
    tseed = niak_build_tseries(tseries,part_v,opt_t);
    rmap = niak_part2vol(niak_fisher(corr(tseries,tseed))',mask);
    FDhdr.file_name = out.rmap_part;   
    niak_write_vol(FDhdr,rmap);  
end

if ~strcmp(out.rmap_cores,'gb_niak_omitted')
    if opt.flag_verbose
        fprintf('Writing correlation maps (seed: cores)\n')
    end
    opt_t.type_center = 'mean';
    opt_t.correction = 'mean_var';
    tseed = niak_build_tseries(tseries,res.part_cores,opt_t);
    rmap = niak_part2vol(niak_fisher(corr(tseries,tseed))',mask);
    FDhdr.file_name = out.rmap_cores;   
    niak_write_vol(FDhdr,rmap);  
end

=======

if ~strcmp(out.stability_maps,'gb_niak_omitted')
    if opt.flag_verbose
        fprintf('Writing stability maps\n')
    end
    stab_maps = niak_part2vol(res.stab_maps',mask);
    FDhdr.file_name = out.stability_maps;
    niak_write_vol(FDhdr,stab_maps);
end

if ~strcmp(out.stability_intra,'gb_niak_omitted')
    if opt.flag_verbose
        fprintf('Writing intra-cluster stability\n')
    end
    stab_intra = niak_part2vol(res.stab_intra',mask);
    TDhdr.file_name = out.stability_intra;
    niak_write_vol(TDhdr,stab_intra);
end

if ~strcmp(out.stability_inter,'gb_niak_omitted')
    if opt.flag_verbose
        fprintf('Writing inter-cluster stability\n')
    end
    stab_inter = niak_part2vol(res.stab_inter',mask);
    TDhdr.file_name = out.stability_inter;
    niak_write_vol(TDhdr,stab_inter);
end

if ~strcmp(out.stability_contrast,'gb_niak_omitted')
    if opt.flag_verbose
        fprintf('Writing stability contrast\n')
    end
    stab_contrast = niak_part2vol(res.stab_contrast',mask);
    TDhdr.file_name = out.stability_contrast;
    niak_write_vol(TDhdr,stab_contrast);
end

if ~strcmp(out.partition_cores,'gb_niak_omitted')
    if opt.flag_verbose
        fprintf('Writing partition based on cores\n')
    end
    part_cores = niak_part2vol(res.part_cores',mask);
    FDhdr.file_name = out.partition_cores;
    niak_write_vol(FDhdr,part_cores);
end

if ~strcmp(out.partition_thresh,'gb_niak_omitted')
    if opt.flag_verbose
        fprintf('Writing partition based on cores, thresholded on stability\n')
    end
    FDhdr.file_name = out.partition_thresh;
    part_cores(stab_contrast<opt.thresh) = 0;
    niak_write_vol(FDhdr,part_cores);
end

if ~strcmp(out.extra,'gb_niak_omitted')
    if opt.flag_verbose
        fprintf('Writing extra info\n')
    end
    nb_iter = res.nb_iter;
    changes = res.changes;
    save(out.extra,'nb_iter','changes')
end

if ~strcmp(out.rmap_part,'gb_niak_omitted')
    if opt.flag_verbose
        fprintf('Writing correlation maps (seed: initial partition)\n')
    end
    opt_t.type_center = 'mean';
    opt_t.correction = 'mean_var';
    tseed = niak_build_tseries(tseries,part_v,opt_t);
    rmap = niak_part2vol(niak_fisher(corr(tseries,tseed))',mask);
    FDhdr.file_name = out.rmap_part;   
    niak_write_vol(FDhdr,rmap);  
end

if ~strcmp(out.rmap_cores,'gb_niak_omitted')
    if opt.flag_verbose
        fprintf('Writing correlation maps (seed: cores)\n')
    end
    opt_t.type_center = 'mean';
    opt_t.correction = 'mean_var';
    tseed = niak_build_tseries(tseries,res.part_cores,opt_t);
    rmap = niak_part2vol(niak_fisher(corr(tseries,tseed))',mask);
    FDhdr.file_name = out.rmap_cores;   
    niak_write_vol(FDhdr,rmap);  
end

>>>>>>> 869bb92d
if ~strcmp(out.dual_regression,'gb_niak_omitted')
    if opt.flag_verbose
        fprintf('Writing dual regression maps \n')
    end
    opt_t.type_center = 'mean';
    opt_t.correction = 'mean_var';
    tseed = niak_build_tseries(tseries,part_v,opt_t);
    tseed = niak_normalize_tseries(tseed);
    tseries = niak_normalize_tseries(tseries);
    try
        beta = niak_lse(tseries,tseed);
    catch 
        warning('Dual regression was ill-conditioned')
        beta = zeros(size(tseries,1),max(part_v));
    end
    beta = niak_part2vol(beta,mask);
    FDhdr.file_name = out.dual_regression;
    niak_write_vol(FDhdr,beta);
end<|MERGE_RESOLUTION|>--- conflicted
+++ resolved
@@ -159,19 +159,11 @@
     in.fmri = {in.fmri};
 end
 [FDhdr,vol] = niak_read_vol(in.fmri{1});
-<<<<<<< HEAD
-=======
     
->>>>>>> 869bb92d
 % Make header for 3D files
 TDhdr = FDhdr;
 tmp = size(vol);
 td_size = tmp(1:3);
-<<<<<<< HEAD
-dim = ones(1,8);
-dim(2:4) = td_size;
-TDhdr.details.dim = dim;
-=======
 % See if we have a nifti or a minc
 if ~isempty(findstr(ext, 'mnc'))
     TDhdr.info.dimensions = td_size;
@@ -182,7 +174,6 @@
 else
     error('I do not recognize the input file type\n');
 end
->>>>>>> 869bb92d
 
 [~,part] = niak_read_vol(in.part);
 part = round(part);
@@ -258,7 +249,6 @@
 %% Run the stability estimation
 opt_score = rmfield(opt,{'folder_out','thresh','rand_seed','flag_test', 'flag_deal'});
 res = niak_stability_cores(tseries,part_run,opt_score);
-<<<<<<< HEAD
 
 if ~strcmp(out.stability_maps,'gb_niak_omitted')
     if opt.flag_verbose
@@ -347,96 +337,6 @@
     niak_write_vol(FDhdr,rmap);  
 end
 
-=======
-
-if ~strcmp(out.stability_maps,'gb_niak_omitted')
-    if opt.flag_verbose
-        fprintf('Writing stability maps\n')
-    end
-    stab_maps = niak_part2vol(res.stab_maps',mask);
-    FDhdr.file_name = out.stability_maps;
-    niak_write_vol(FDhdr,stab_maps);
-end
-
-if ~strcmp(out.stability_intra,'gb_niak_omitted')
-    if opt.flag_verbose
-        fprintf('Writing intra-cluster stability\n')
-    end
-    stab_intra = niak_part2vol(res.stab_intra',mask);
-    TDhdr.file_name = out.stability_intra;
-    niak_write_vol(TDhdr,stab_intra);
-end
-
-if ~strcmp(out.stability_inter,'gb_niak_omitted')
-    if opt.flag_verbose
-        fprintf('Writing inter-cluster stability\n')
-    end
-    stab_inter = niak_part2vol(res.stab_inter',mask);
-    TDhdr.file_name = out.stability_inter;
-    niak_write_vol(TDhdr,stab_inter);
-end
-
-if ~strcmp(out.stability_contrast,'gb_niak_omitted')
-    if opt.flag_verbose
-        fprintf('Writing stability contrast\n')
-    end
-    stab_contrast = niak_part2vol(res.stab_contrast',mask);
-    TDhdr.file_name = out.stability_contrast;
-    niak_write_vol(TDhdr,stab_contrast);
-end
-
-if ~strcmp(out.partition_cores,'gb_niak_omitted')
-    if opt.flag_verbose
-        fprintf('Writing partition based on cores\n')
-    end
-    part_cores = niak_part2vol(res.part_cores',mask);
-    FDhdr.file_name = out.partition_cores;
-    niak_write_vol(FDhdr,part_cores);
-end
-
-if ~strcmp(out.partition_thresh,'gb_niak_omitted')
-    if opt.flag_verbose
-        fprintf('Writing partition based on cores, thresholded on stability\n')
-    end
-    FDhdr.file_name = out.partition_thresh;
-    part_cores(stab_contrast<opt.thresh) = 0;
-    niak_write_vol(FDhdr,part_cores);
-end
-
-if ~strcmp(out.extra,'gb_niak_omitted')
-    if opt.flag_verbose
-        fprintf('Writing extra info\n')
-    end
-    nb_iter = res.nb_iter;
-    changes = res.changes;
-    save(out.extra,'nb_iter','changes')
-end
-
-if ~strcmp(out.rmap_part,'gb_niak_omitted')
-    if opt.flag_verbose
-        fprintf('Writing correlation maps (seed: initial partition)\n')
-    end
-    opt_t.type_center = 'mean';
-    opt_t.correction = 'mean_var';
-    tseed = niak_build_tseries(tseries,part_v,opt_t);
-    rmap = niak_part2vol(niak_fisher(corr(tseries,tseed))',mask);
-    FDhdr.file_name = out.rmap_part;   
-    niak_write_vol(FDhdr,rmap);  
-end
-
-if ~strcmp(out.rmap_cores,'gb_niak_omitted')
-    if opt.flag_verbose
-        fprintf('Writing correlation maps (seed: cores)\n')
-    end
-    opt_t.type_center = 'mean';
-    opt_t.correction = 'mean_var';
-    tseed = niak_build_tseries(tseries,res.part_cores,opt_t);
-    rmap = niak_part2vol(niak_fisher(corr(tseries,tseed))',mask);
-    FDhdr.file_name = out.rmap_cores;   
-    niak_write_vol(FDhdr,rmap);  
-end
-
->>>>>>> 869bb92d
 if ~strcmp(out.dual_regression,'gb_niak_omitted')
     if opt.flag_verbose
         fprintf('Writing dual regression maps \n')
