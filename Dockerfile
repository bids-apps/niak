FROM simexp/octave:4.0.0
MAINTAINER Pierre-Olivier Quirion <poq@criugm.qc.ca>

<<<<<<< HEAD
ENV NIAK_VERSION dev-0.14.0
=======

ENV NIAK_VERSION 0.16.0
>>>>>>> fe618c38
ENV NIAK_RELEASE_NAME niak-with-dependencies

# Install NIAK from the tip of master
RUN apt-get install git -y --fix-missing


RUN cd /home \
   && git clone https://github.com/SIMEXP/niak.git \
   && cd niak \
   && git checkout cbrain_integration 

RUN cd /home/niak/extensions/ \
   && wget https://sites.google.com/site/bctnet/Home/functions/BCT.zip \
   && unzip BCT.zip \
   && rm BCT.zip

RUN cd /home/niak/extensions/ \
   && git clone https://github.com/SIMEXP/psom.git\
   && cd psom \
   && git checkout cbrain_integration 

RUN chmod 755 /home/niak/extensions/psom/psom_worker.py && ln -s /home/niak/extensions/psom/psom_worker.py /usr/bin/psom_worker.py


# Build octave configure file
RUN echo addpath\(genpath\(\"/home/niak/\"\)\)\; >> /etc/octave.conf

# Source minc tools
RUN echo "source /opt/minc-itk4/minc-toolkit-config.sh" >> /etc/profile \
    && echo "source /opt/minc-itk4/minc-toolkit-config.sh" >> /etc/bash.bashrc

# 3D visualisation tools
RUN apt-get install mricron -y \
     libcanberra-gtk-module

# Command to run octave as GUI
# docker run -i -t --privileged --rm -v /etc/group:/etc/group -v /etc/passwd:/etc/passwd   -v /tmp/.X11-unix:/tmp/.X11-unix -e DISPLAY=unix$DISPLAY -v $HOME:$HOME --user $UID poquirion/docker_build /bin/bash --login -c "cd $HOME/travail/simexp/software; octave --force-gui --persist --eval 'addpath(genpath(pwd))'; /bin/bash"<|MERGE_RESOLUTION|>--- conflicted
+++ resolved
@@ -1,12 +1,7 @@
 FROM simexp/octave:4.0.0
 MAINTAINER Pierre-Olivier Quirion <poq@criugm.qc.ca>
 
-<<<<<<< HEAD
-ENV NIAK_VERSION dev-0.14.0
-=======
-
-ENV NIAK_VERSION 0.16.0
->>>>>>> fe618c38
+ENV NIAK_VERSION dev-0.16.0
 ENV NIAK_RELEASE_NAME niak-with-dependencies
 
 # Install NIAK from the tip of master
