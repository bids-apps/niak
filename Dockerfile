FROM simexp/octave:01_09_2015
MAINTAINER Pierre-Olivier Quirion <poq@criugm.qc.ca>


<<<<<<< HEAD
ENV NIAK_VERSION v0.13.5
=======
ENV NIAK_VERSION v0.0.0
>>>>>>> eb658d8e
ENV NIAK_RELEASE_NAME niak-with-dependencies

# Install NIAK from the tip of master
RUN mkdir /home/niak \ 
   && cd /home/niak \
   && wget https://github.com/SIMEXP/niak/releases/download/${NIAK_VERSION}/${NIAK_RELEASE_NAME}.zip \
   && unzip ${NIAK_RELEASE_NAME}.zip \
   && rm ${NIAK_RELEASE_NAME}.zip 


# Build octave configure file
RUN echo addpath\(genpath\(\"/home/niak/\"\)\)\; >> /etc/octave.conf

# Source minc tools
RUN echo "source /opt/minc-itk4/minc-toolkit-config.sh" >> /etc/profile \
    && echo "source /opt/minc-itk4/minc-toolkit-config.sh" >> /etc/bash.bashrc

# 3D visualisation tools
RUN apt-get install mricron -y \
     libcanberra-gtk-module

# Command to run octave as GUI
# docker run -i -t --privileged --rm -v /etc/group:/etc/group -v /etc/passwd:/etc/passwd   -v /tmp/.X11-unix:/tmp/.X11-unix -e DISPLAY=unix$DISPLAY -v $HOME:$HOME --user $UID poquirion/docker_build /bin/bash --login -c "cd $HOME/travail/simexp/software; octave --force-gui --persist --eval 'addpath(genpath(pwd))'; /bin/bash"<|MERGE_RESOLUTION|>--- conflicted
+++ resolved
@@ -1,12 +1,8 @@
-FROM simexp/octave:01_09_2015
+FROM simexp/octave:3.8.1
 MAINTAINER Pierre-Olivier Quirion <poq@criugm.qc.ca>
 
 
-<<<<<<< HEAD
-ENV NIAK_VERSION v0.13.5
-=======
-ENV NIAK_VERSION v0.0.0
->>>>>>> eb658d8e
+ENV NIAK_VERSION v0.14.0
 ENV NIAK_RELEASE_NAME niak-with-dependencies
 
 # Install NIAK from the tip of master
