FROM simexp/octave:01_09_2015
MAINTAINER Pierre-Olivier Quirion <poq@criugm.qc.ca>


<<<<<<< HEAD
ENV NIAK_VERSION v0.13.4
=======
ENV NIAK_VERSION v1.0.0
>>>>>>> 06e3ba25
ENV NIAK_RELEASE_NAME niak-with-dependencies

# Install NIAK from the tip of master
RUN mkdir /home/niak \ 
   && cd /home/niak \
   && wget https://github.com/SIMEXP/niak/releases/download/${NIAK_VERSION}/${NIAK_RELEASE_NAME}.zip \
   && unzip ${NIAK_RELEASE_NAME}.zip \
   && rm ${NIAK_RELEASE_NAME}.zip 


# Build octave configure file
RUN echo addpath\(genpath\(\"/home/niak/\"\)\)\; >> /etc/octave.conf

# Source minc tools
RUN echo "source /opt/minc-itk4/minc-toolkit-config.sh" >> /etc/profile \
    && echo "source /opt/minc-itk4/minc-toolkit-config.sh" >> /etc/bash.bashrc

# 3D visualisation tools
RUN apt-get install mricron -y \
     libcanberra-gtk-module

# Command to run octave as GUI
# docker run -i -t --privileged --rm -v /etc/group:/etc/group -v /etc/passwd:/etc/passwd   -v /tmp/.X11-unix:/tmp/.X11-unix -e DISPLAY=unix$DISPLAY -v $HOME:$HOME --user $UID poquirion/docker_build /bin/bash --login -c "cd $HOME/travail/simexp/software; octave --force-gui --persist --eval 'addpath(genpath(pwd))'; /bin/bash"<|MERGE_RESOLUTION|>--- conflicted
+++ resolved
@@ -2,11 +2,7 @@
 MAINTAINER Pierre-Olivier Quirion <poq@criugm.qc.ca>
 
 
-<<<<<<< HEAD
-ENV NIAK_VERSION v0.13.4
-=======
-ENV NIAK_VERSION v1.0.0
->>>>>>> 06e3ba25
+ENV NIAK_VERSION v0.13.5
 ENV NIAK_RELEASE_NAME niak-with-dependencies
 
 # Install NIAK from the tip of master
